--- conflicted
+++ resolved
@@ -8,95 +8,6 @@
 from agent import Agent
 from env import Env
 from memory import ReplayMemory
-<<<<<<< HEAD
-from test import test
-
-
-parser = argparse.ArgumentParser(description='Rainbow')
-parser.add_argument('--seed', type=int, default=123, help='Random seed')
-parser.add_argument('--disable-cuda', action='store_true', help='Disable CUDA')
-parser.add_argument('--game', type=str, default='space_invaders', help='ATARI game')
-parser.add_argument('--T-max', type=int, default=int(50e6), metavar='STEPS', help='Number of training steps (4x number of frames)')
-parser.add_argument('--max-episode-length', type=int, default=int(108e3), metavar='LENGTH', help='Max episode length (0 to disable)')
-parser.add_argument('--history-length', type=int, default=4, metavar='T', help='Number of consecutive states processed')
-parser.add_argument('--hidden-size', type=int, default=512, metavar='SIZE', help='Network hidden size')
-parser.add_argument('--noisy-std', type=float, default=0.1, metavar='σ', help='Initial standard deviation of noisy linear layers')
-parser.add_argument('--atoms', type=int, default=51, metavar='C', help='Discretised size of value distribution')
-parser.add_argument('--V-min', type=float, default=-10, metavar='V', help='Minimum of value distribution support')
-parser.add_argument('--V-max', type=float, default=10, metavar='V', help='Maximum of value distribution support')
-parser.add_argument('--model', type=str, metavar='PARAMS', help='Pretrained model (state dict)')
-parser.add_argument('--memory-capacity', type=int, default=int(1e6), metavar='CAPACITY', help='Experience replay memory capacity')
-parser.add_argument('--replay-frequency', type=int, default=4, metavar='k', help='Frequency of sampling from memory')
-parser.add_argument('--priority-exponent', type=float, default=0.5, metavar='ω', help='Prioritised experience replay exponent (originally denoted α)')
-parser.add_argument('--priority-weight', type=float, default=0.4, metavar='β', help='Initial prioritised experience replay importance sampling weight')
-parser.add_argument('--multi-step', type=int, default=3, metavar='n', help='Number of steps for multi-step return')
-parser.add_argument('--discount', type=float, default=0.99, metavar='γ', help='Discount factor')
-parser.add_argument('--target-update', type=int, default=int(32e3), metavar='τ', help='Number of steps after which to update target network')
-parser.add_argument('--reward-clip', type=int, default=1, metavar='VALUE', help='Reward clipping (0 to disable)')
-parser.add_argument('--lr', type=float, default=0.0000625, metavar='η', help='Learning rate')
-parser.add_argument('--adam-eps', type=float, default=1.5e-4, metavar='ε', help='Adam epsilon')
-parser.add_argument('--batch-size', type=int, default=32, metavar='SIZE', help='Batch size')
-parser.add_argument('--learn-start', type=int, default=int(80e3), metavar='STEPS', help='Number of steps before starting training')
-parser.add_argument('--evaluate', action='store_true', help='Evaluate only')
-parser.add_argument('--evaluation-interval', type=int, default=100000, metavar='STEPS', help='Number of training steps between evaluations')
-parser.add_argument('--evaluation-episodes', type=int, default=10, metavar='N', help='Number of evaluation episodes to average over')
-parser.add_argument('--evaluation-size', type=int, default=500, metavar='N', help='Number of transitions to use for validating Q')
-parser.add_argument('--log-interval', type=int, default=25000, metavar='STEPS', help='Number of training steps between logging status')
-parser.add_argument('--render', action='store_true', help='Display screen (testing only)')
-
-
-# Setup
-args = parser.parse_args()
-print(' ' * 26 + 'Options')
-for k, v in vars(args).items():
-  print(' ' * 26 + k + ': ' + str(v))
-args.cuda = torch.cuda.is_available() and not args.disable_cuda
-random.seed(args.seed)
-torch.manual_seed(random.randint(1, 10000))
-if args.cuda:
-  torch.cuda.manual_seed(random.randint(1, 10000))
-  torch.backends.cudnn.benchmark = True
-
-
-# Simple timestamped logger
-def log(s):
-  print('[' + str(datetime.now().time()) + '] ' + s)
-
-
-# Environment
-env = Env(args)
-env.train()
-action_space = env.action_space()
-
-
-# Agent
-dqn = Agent(args, env)
-mem = ReplayMemory(args, args.memory_capacity)
-priority_weight_increase = (1 - args.priority_weight) / (args.T_max - args.learn_start)
-
-
-# Construct validation memory
-val_mem = ReplayMemory(args, args.evaluation_size)
-T, done = 0, True
-while T < args.evaluation_size - args.history_length + 1:
-  if done:
-    state, done = env.reset(), False
-    val_mem.preappend()  # Set up memory for beginning of episode
-
-  val_mem.append(state, None, None)
-  state, _, done = env.step(random.randint(0, action_space - 1))
-  T += 1
-  # No need to postappend on done in validation memory
-
-
-if args.evaluate:
-  dqn.eval()  # Set DQN (online network) to evaluation mode
-  avg_reward, avg_Q = test(args, 0, dqn, val_mem, evaluate=True)  # Test
-  print('Avg. reward: ' + str(avg_reward) + ' | Avg. Q: ' + str(avg_Q))
-else:
-  # Training loop
-  dqn.train()
-=======
 from test import log, test
 
 
@@ -126,7 +37,6 @@
   parser.add_argument('--adam-eps', type=float, default=1.5e-4, metavar='ε', help='Adam epsilon')
   parser.add_argument('--batch-size', type=int, default=32, metavar='SIZE', help='Batch size')
   parser.add_argument('--learn-start', type=int, default=int(80e3), metavar='STEPS', help='Number of steps before starting training')
-  parser.add_argument('--max-gradient-norm', type=float, default=10, metavar='VALUE', help='Max value of gradient L2 norm for gradient clipping')
   parser.add_argument('--evaluate', action='store_true', help='Evaluate only')
   parser.add_argument('--evaluation-interval', type=int, default=100000, metavar='STEPS', help='Number of training steps between evaluations')
   parser.add_argument('--evaluation-episodes', type=int, default=10, metavar='N', help='Number of evaluation episodes to average over')
@@ -164,7 +74,6 @@
 
   # Construct validation memory
   val_mem = ReplayMemory(args, args.evaluation_size)
->>>>>>> 8a37db9b
   T, done = 0, True
   while T < args.evaluation_size - args.history_length + 1:
     if done:
